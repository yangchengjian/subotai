--- conflicted
+++ resolved
@@ -1,19 +1,8 @@
 use {node, routing, rpc, bus, time, SubotaiError, SubotaiResult};
 use std::{net, sync};
 use rpc::Rpc;
-<<<<<<< HEAD
-use time;
-use {SubotaiError, SubotaiResult};
-
 use hash::SubotaiHash;
-use std::net;
-use std::sync::Arc;
-use std::sync;
-use node::*;
-=======
-use hash::Hash;
 use node::receptions;
->>>>>>> 7bd41cad
 
 /// Node resources for synchronous operations.
 ///
@@ -23,22 +12,13 @@
 /// charge of parallelizing those operations by spawning threads when
 /// adequate.
 pub struct Resources {
-<<<<<<< HEAD
-   pub id       : SubotaiHash,
-   pub table    : routing::Table,
-   pub outbound : net::UdpSocket,
-   pub inbound  : net::UdpSocket,
-   pub state    : sync::Mutex<State>,
-   pub updates  : sync::Mutex<bus::Bus<Update>>,
-=======
-   pub id        : Hash,
+   pub id        : SubotaiHash,
    pub table     : routing::Table,
    pub outbound  : net::UdpSocket,
    pub inbound   : net::UdpSocket,
    pub state     : sync::Mutex<node::State>,
    pub updates   : sync::Mutex<bus::Bus<Update>>,
    pub conflicts : sync::Mutex<Vec<routing::EvictionConflict>>,
->>>>>>> 7bd41cad
 }
 
 #[derive(Clone)]
@@ -57,13 +37,8 @@
    }
 
    /// Pings a node, blocking until ping response.
-<<<<<<< HEAD
-   pub fn ping(&self, id: SubotaiHash) -> SubotaiResult<()> {
-      let node = try!(self.find_node(&id));
-=======
-   pub fn ping(&self, id: &Hash) -> SubotaiResult<()> {
+   pub fn ping(&self, id: &SubotaiHash) -> SubotaiResult<()> {
       let node = try!(self.find_node(id));
->>>>>>> 7bd41cad
       let rpc = Rpc::ping(self.id.clone(), self.inbound.local_addr().unwrap().port());
       let packet = rpc.serialize();
       let responses = self.receptions()
@@ -80,13 +55,8 @@
    }
 
    /// Sends a ping and doesn't wait for a response. Used by the maintenance thread.
-<<<<<<< HEAD
-   pub fn ping_and_forget(&self, id: SubotaiHash) -> SubotaiResult<()> {
-      let node = try!(self.find_node(&id));
-=======
-   pub fn ping_and_forget(&self, id: &Hash) -> SubotaiResult<()> {
+   pub fn ping_and_forget(&self, id: &SubotaiHash) -> SubotaiResult<()> {
       let node = try!(self.find_node(id));
->>>>>>> 7bd41cad
       let rpc = Rpc::ping(self.id.clone(), self.inbound.local_addr().unwrap().port());
       let packet = rpc.serialize();
       try!(self.outbound.send_to(&packet, node.address));
@@ -223,7 +193,7 @@
       Ok(())
    }
 
-   pub fn revert_conflicts_for_sender(&self, sender_id: &Hash) {
+   pub fn revert_conflicts_for_sender(&self, sender_id: &SubotaiHash) {
       if let Some((index, _)) = 
          self.conflicts.lock().unwrap().iter()
          .enumerate()
